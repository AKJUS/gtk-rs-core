// This file is part of rgtk.
//
// rgtk is free software: you can redistribute it and/or modify
// it under the terms of the GNU Lesser General Public License as published by
// the Free Software Foundation, either version 3 of the License, or
// (at your option) any later version.
//
// rgtk is distributed in the hope that it will be useful,
// but WITHOUT ANY WARRANTY; without even the implied warranty of
// MERCHANTABILITY or FITNESS FOR A PARTICULAR PURPOSE.  See the
// GNU Lesser General Public License for more details.
//
// You should have received a copy of the GNU Lesser General Public License
// along with rgtk.  If not, see <http://www.gnu.org/licenses/>.

//! A widget for displaying both trees and lists

use gtk;
use gtk::ffi::{mod, FFIWidget};
use gtk::traits;
use gtk::cast::GTK_TREE_VIEW;

/// TreeView — A widget for displaying both trees and lists
struct_Widget!(TreeView)

impl TreeView {
    pub fn new() -> Option<TreeView> {
        let tmp_pointer = unsafe { ffi::gtk_tree_view_new() };
        check_pointer!(tmp_pointer, TreeView)
    }

<<<<<<< HEAD
    pub fn new_with_model(model: &gtk::TreeModel) -> Option<TreeView> {
        let tmp_pointer = unsafe { ffi::gtk_tree_view_new_with_model(model.get_pointer()) };
        check_pointer!(tmp_pointer, TreeView)
    }

    pub fn headers_visibles(&self) -> bool {
=======
    pub fn get_headers_visible(&self) -> bool {
>>>>>>> 14e1b8a2
        unsafe {
            ffi::to_bool(ffi::gtk_tree_view_get_headers_visible(GTK_TREE_VIEW(self.pointer)))
        }
    }

    pub fn set_headers_visible(&mut self, visible: bool) {
        unsafe {
            ffi::gtk_tree_view_set_headers_visible(GTK_TREE_VIEW(self.pointer),
                                                   ffi::to_gboolean(visible))
        }
    }

    pub fn columns_autosize(&mut self) {
        unsafe {
            ffi::gtk_tree_view_columns_autosize(GTK_TREE_VIEW(self.pointer))
        }
    }

    pub fn get_headers_clickable(&self) -> bool {
        unsafe {
            ffi::to_bool(ffi::gtk_tree_view_get_headers_clickable(GTK_TREE_VIEW(self.pointer)))
        }
    }

    pub fn set_headers_clickable(&mut self, setting: bool) {
        unsafe {
            ffi::gtk_tree_view_set_headers_clickable(GTK_TREE_VIEW(self.pointer),
                                                     ffi::to_gboolean(setting))
        }
    }

    pub fn get_rules_hint(&self) -> bool {
        unsafe {
            ffi::to_bool(ffi::gtk_tree_view_get_rules_hint(GTK_TREE_VIEW(self.pointer)))
        }
    }

    pub fn set_rules_hint(&mut self, setting: bool) {
        unsafe {
            ffi::gtk_tree_view_set_rules_hint(GTK_TREE_VIEW(self.pointer),
                                              ffi::to_gboolean(setting))
        }
    }

    #[cfg(any(GTK_3_8, GTK_3_10, GTK_3_12))]
    pub fn get_activate_on_single_click(&self) -> bool {
        unsafe {
            ffi::to_bool(ffi::gtk_tree_view_get_activate_on_single_click(GTK_TREE_VIEW(self.pointer)))
        }
    }

    #[cfg(any(GTK_3_8, GTK_3_10, GTK_3_12))]
    pub fn set_activate_on_single_click(&mut self, setting: bool) {
        unsafe {
            ffi::gtk_tree_view_set_activate_on_single_click(GTK_TREE_VIEW(self.pointer),
                                                            ffi::to_gboolean(setting))
        }
    }

    #[cfg(any(GTK_3_4, GTK_3_6, GTK_3_8, GTK_3_10, GTK_3_12))]
    pub fn get_n_columns(&self) -> uint {
        unsafe {
            ffi::gtk_tree_view_get_n_columns(GTK_TREE_VIEW(self.pointer)) as uint
        }
    }

    pub fn scroll_to_point(&mut self, tree_x: i32, tree_y: i32) {
        unsafe {
            ffi::gtk_tree_view_scroll_to_point(GTK_TREE_VIEW(self.pointer), tree_x, tree_y)
        }
    }

    pub fn expand_all(&mut self) {
        unsafe {
            ffi::gtk_tree_view_expand_all(GTK_TREE_VIEW(self.pointer))
        }
    }

    pub fn collapse_all(&mut self) {
        unsafe {
            ffi::gtk_tree_view_collapse_all(GTK_TREE_VIEW(self.pointer))
        }
    }

    pub fn get_reorderable(&self) -> bool {
        unsafe {
            ffi::to_bool(ffi::gtk_tree_view_get_reorderable(GTK_TREE_VIEW(self.pointer)))
        }
    }

    pub fn set_reorderable(&mut self, reorderable: bool) {
        unsafe {
            ffi::gtk_tree_view_set_reorderable(GTK_TREE_VIEW(self.pointer),
                                               ffi::to_gboolean(reorderable))
        }
    }

    pub fn unset_rows_drag_source(&mut self) {
        unsafe {
            ffi::gtk_tree_view_unset_rows_drag_source(GTK_TREE_VIEW(self.pointer))
        }
    }

    pub fn unset_rows_drag_dest(&mut self) {
        unsafe {
            ffi::gtk_tree_view_unset_rows_drag_dest(GTK_TREE_VIEW(self.pointer))
        }
    }

    pub fn get_enable_search(&self) -> bool {
        unsafe {
            ffi::to_bool(ffi::gtk_tree_view_get_enable_search(GTK_TREE_VIEW(self.pointer)))
        }
    }

    pub fn set_enable_search(&mut self, enable_search: bool) {
        unsafe {
            ffi::gtk_tree_view_set_enable_search(GTK_TREE_VIEW(self.pointer),
                                                 ffi::to_gboolean(enable_search))
        }
    }

    pub fn get_search_column(&self) -> i32 {
        unsafe {
            ffi::gtk_tree_view_get_search_column(GTK_TREE_VIEW(self.pointer))
        }
    }

    pub fn set_search_column(&mut self, column: i32) {
        unsafe {
            ffi::gtk_tree_view_set_search_column(GTK_TREE_VIEW(self.pointer), column)
        }
    }

    pub fn get_search_entry(&self) -> gtk::Entry {
        unsafe {
            ffi::FFIWidget::wrap(ffi::gtk_tree_view_get_search_entry(GTK_TREE_VIEW(self.pointer))
                                 as *mut ffi::C_GtkWidget)
        }
    }

    pub fn set_search_entry(&mut self, entry: &mut gtk::Entry) {
        unsafe {
            ffi::gtk_tree_view_set_search_entry(GTK_TREE_VIEW(self.pointer),
                                                entry.get_widget() as *mut ffi::C_GtkEntry)
        }
    }

    pub fn widget_to_tree_coords(&self, wx: i32, wy: i32) -> (i32, i32) {
        let mut tx = 0i32;
        let mut ty = 0i32;
        unsafe {
            ffi::gtk_tree_view_convert_widget_to_tree_coords(GTK_TREE_VIEW(self.pointer),
                                                             wx, wy, &mut tx, &mut ty);
        }
        (tx, ty)
    }

    pub fn tree_to_widget_coords(&self, tx: i32, ty: i32) -> (i32, i32) {
        let mut wx = 0i32;
        let mut wy = 0i32;
        unsafe {
            ffi::gtk_tree_view_convert_widget_to_tree_coords(GTK_TREE_VIEW(self.pointer),
                                                             tx, ty, &mut wx, &mut wy);
        }
        (wx, wy)
    }

    pub fn widget_to_bin_window_coords(&self, wx: i32, wy: i32) -> (i32, i32) {
        let mut bx = 0i32;
        let mut by = 0i32;
        unsafe {
            ffi::gtk_tree_view_convert_widget_to_tree_coords(GTK_TREE_VIEW(self.pointer),
                                                             wx, wy, &mut bx, &mut by);
        }
        (bx, by)
    }

    pub fn bin_window_to_widget_coords(&self, bx: i32, by: i32) -> (i32, i32) {
        let mut wx = 0i32;
        let mut wy = 0i32;
        unsafe {
            ffi::gtk_tree_view_convert_widget_to_tree_coords(GTK_TREE_VIEW(self.pointer),
                                                             bx, by, &mut wx, &mut wy);
        }
        (wx, wy)
    }

    pub fn tree_to_bin_window_coords(&self, tx: i32, ty: i32) -> (i32, i32) {
        let mut bx = 0i32;
        let mut by = 0i32;
        unsafe {
            ffi::gtk_tree_view_convert_widget_to_tree_coords(GTK_TREE_VIEW(self.pointer),
                                                             tx, ty, &mut bx, &mut by);
        }
        (bx, by)
    }

    pub fn bin_window_to_tree_coords(&self, bx: i32, by: i32) -> (i32, i32) {
        let mut tx = 0i32;
        let mut ty = 0i32;
        unsafe {
            ffi::gtk_tree_view_convert_widget_to_tree_coords(GTK_TREE_VIEW(self.pointer),
                                                             bx, by, &mut tx, &mut ty);
        }
        (tx, ty)
    }

    pub fn get_fixed_height_mode(&self) -> bool {
        unsafe {
            ffi::to_bool(ffi::gtk_tree_view_get_fixed_height_mode(GTK_TREE_VIEW(self.pointer)))
        }
    }

    pub fn set_fixed_height_mode(&mut self, enable: bool) {
        unsafe {
            ffi::gtk_tree_view_set_fixed_height_mode(GTK_TREE_VIEW(self.pointer),
                                                     ffi::to_gboolean(enable))
        }
    }

    pub fn get_hover_selection(&self) -> bool {
        unsafe {
            ffi::to_bool(ffi::gtk_tree_view_get_hover_selection(GTK_TREE_VIEW(self.pointer)))
        }
    }

    pub fn set_hover_selection(&mut self, hover: bool) {
        unsafe {
            ffi::gtk_tree_view_set_hover_selection(GTK_TREE_VIEW(self.pointer),
                                                   ffi::to_gboolean(hover))
        }
    }

    pub fn get_hover_expand(&self) -> bool {
        unsafe {
            ffi::to_bool(ffi::gtk_tree_view_get_hover_expand(GTK_TREE_VIEW(self.pointer)))
        }
    }

    pub fn set_hover_expand(&mut self, expand: bool) {
        unsafe {
            ffi::gtk_tree_view_set_hover_expand(GTK_TREE_VIEW(self.pointer),
                                                ffi::to_gboolean(expand))
        }
    }

    pub fn get_rubber_banding(&self) -> bool {
        unsafe {
            ffi::to_bool(ffi::gtk_tree_view_get_rubber_banding(GTK_TREE_VIEW(self.pointer)))
        }
    }

    pub fn set_rubber_banding(&mut self, enable: bool) {
        unsafe {
            ffi::gtk_tree_view_set_rubber_banding(GTK_TREE_VIEW(self.pointer),
                                                  ffi::to_gboolean(enable))
        }
    }

    pub fn is_rubber_banding_active(&self) -> bool {
        unsafe {
            ffi::to_bool(ffi::gtk_tree_view_is_rubber_banding_active(GTK_TREE_VIEW(self.pointer)))
        }
    }

    pub fn get_grid_lines(&self) -> gtk::TreeViewGridLines {
        unsafe {
            ffi::gtk_tree_view_get_grid_lines(GTK_TREE_VIEW(self.pointer))
        }
    }

    pub fn set_grid_lines(&mut self, grid_lines: gtk::TreeViewGridLines) {
        unsafe {
            ffi::gtk_tree_view_set_grid_lines(GTK_TREE_VIEW(self.pointer), grid_lines)
        }
    }

    pub fn get_enable_tree_lines(&self) -> bool {
        unsafe {
            ffi::to_bool(ffi::gtk_tree_view_get_enable_tree_lines(GTK_TREE_VIEW(self.pointer)))
        }
    }

    pub fn set_enable_tree_lines(&mut self, enable: bool) {
        unsafe {
            ffi::gtk_tree_view_set_enable_tree_lines(GTK_TREE_VIEW(self.pointer),
                                                     ffi::to_gboolean(enable))
        }
    }

    pub fn get_show_expanders(&self) -> bool {
        unsafe {
            ffi::to_bool(ffi::gtk_tree_view_get_show_expanders(GTK_TREE_VIEW(self.pointer)))
        }
    }

    pub fn set_show_expanders(&mut self, enable: bool) {
        unsafe {
            ffi::gtk_tree_view_set_show_expanders(GTK_TREE_VIEW(self.pointer),
                                                  ffi::to_gboolean(enable))
        }
    }

    pub fn get_level_indentation(&self) -> i32 {
        unsafe {
            ffi::gtk_tree_view_get_level_indentation(GTK_TREE_VIEW(self.pointer))
        }
    }

    pub fn set_level_indentation(&mut self, indentation: i32) {
        unsafe {
            ffi::gtk_tree_view_set_level_indentation(GTK_TREE_VIEW(self.pointer),
                                                     indentation)
        }
    }

    pub fn get_tooltip_column(&self) -> i32 {
        unsafe {
            ffi::gtk_tree_view_get_tooltip_column(GTK_TREE_VIEW(self.pointer))
        }
    }

    pub fn set_tooltip_column(&mut self, column: i32) {
        unsafe {
            ffi::gtk_tree_view_set_tooltip_column(GTK_TREE_VIEW(self.pointer),
                                                  column)
        }
    }

    pub fn model(&self) -> Option<gtk::TreeModel> {
        let tmp_pointer = unsafe { ffi::gtk_tree_view_get_model(GTK_TREE_VIEW(self.pointer)) };

        if tmp_pointer.is_null() {
            None
        } else {
            Some(gtk::TreeModel::wrap_pointer(tmp_pointer))
        }
    }

    pub fn set_model(&mut self, model: &gtk::TreeModel) {
        unsafe {
            ffi::gtk_tree_view_set_model(GTK_TREE_VIEW(self.pointer),
                                         model.get_pointer())
        }
    }
}

impl_drop!(TreeView)
impl_TraitWidget!(TreeView)

impl traits::Container for TreeView {}
impl traits::Scrollable for TreeView {}<|MERGE_RESOLUTION|>--- conflicted
+++ resolved
@@ -29,16 +29,12 @@
         check_pointer!(tmp_pointer, TreeView)
     }
 
-<<<<<<< HEAD
     pub fn new_with_model(model: &gtk::TreeModel) -> Option<TreeView> {
         let tmp_pointer = unsafe { ffi::gtk_tree_view_new_with_model(model.get_pointer()) };
         check_pointer!(tmp_pointer, TreeView)
     }
 
-    pub fn headers_visibles(&self) -> bool {
-=======
     pub fn get_headers_visible(&self) -> bool {
->>>>>>> 14e1b8a2
         unsafe {
             ffi::to_bool(ffi::gtk_tree_view_get_headers_visible(GTK_TREE_VIEW(self.pointer)))
         }
@@ -369,7 +365,7 @@
         }
     }
 
-    pub fn model(&self) -> Option<gtk::TreeModel> {
+    pub fn get_model(&self) -> Option<gtk::TreeModel> {
         let tmp_pointer = unsafe { ffi::gtk_tree_view_get_model(GTK_TREE_VIEW(self.pointer)) };
 
         if tmp_pointer.is_null() {
