// Copyright 2013-2015, The Rust-GNOME Project Developers.
// See the COPYRIGHT file at the top-level directory of this distribution.
// Licensed under the MIT license, see the LICENSE file or <http://opensource.org/licenses/MIT>

//! A slider widget for selecting a value from a range

use glib::translate::*;
use glib::types;
use ffi;

use object::{Object, Downcast, Upcast};
use super::widget::Widget;
use Adjustment;
use Orientation;
use PositionType;

/// Scale — A slider widget for selecting a value from a range
pub type Scale = Object<ffi::GtkScale>;

unsafe impl Upcast<Widget> for Scale { }
unsafe impl Upcast<super::range::Range> for Scale { }

unsafe impl Upcast<::builder::Buildable> for Scale { }
unsafe impl Upcast<super::orientable::Orientable> for Scale { }

impl Scale {
    /// Creates a new `Scale`.
    pub fn new(orientation: Orientation, adjustment: Option<&Adjustment>) -> Scale {
        unsafe {
            Widget::from_glib_none(
                ffi::gtk_scale_new(orientation, adjustment.to_glib_none().0))
                .downcast_unchecked()
        }
    }
    /// Creates a new scale widget with the given orientation
    /// that lets the user input a number between `min` and `max` (including `min` and `max`)
    /// with the increment `step` . `step` must be nonzero;
    /// it’s the distance the slider moves when using the arrow keys to adjust the scale value.
    /// Note that the way in which the precision is derived works best if step is a power of ten.
    /// If the resulting precision is not suitable for your needs,
    /// use `set_digits()` to correct it.
    pub fn new_with_range(orientation: Orientation,
                          min: f64,
                          max: f64,
                          step: f64) -> Scale {
        unsafe {
            Widget::from_glib_none(
                ffi::gtk_scale_new_with_range(orientation, min, max, step))
                .downcast_unchecked()
        }
    }
    /// Sets the number of decimal places that are displayed in the value.
    /// Also causes the value of the adjustment to be rounded off to this number of digits,
    /// so the retrieved value matches the value the user saw.
    pub fn set_digits(&self, digits: i32) {
        unsafe {
            ffi::gtk_scale_set_digits(self.to_glib_none().0, digits)
        }
    }
    /// Specifies whether the current value is displayed as a string next to the slider.
    pub fn set_draw_value(&self, draw_value: bool) {
        unsafe { ffi::gtk_scale_set_draw_value(self.to_glib_none().0, draw_value.to_glib()) }
    }
    /// Returns whether the current value is displayed as a string next to the slider.
    pub fn get_draw_value(&self) -> bool {
        unsafe { from_glib(ffi::gtk_scale_get_draw_value(self.to_glib_none().0)) }
    }
    /// If `has_origin` is set to `TRUE` (the default),
    /// the scale will highlight the part of the scale between the origin (bottom or left side) of the scale and the current value.
    pub fn set_has_origin(&self, has_origin: bool) {
        unsafe { ffi::gtk_scale_set_has_origin(self.to_glib_none().0, has_origin.to_glib()) }
    }
    /// Returns whether the scale has an origin.
    pub fn get_has_origin(&self) -> bool {
        unsafe { from_glib(ffi::gtk_scale_get_has_origin(self.to_glib_none().0)) }
    }
    /// Sets the position in which the current value is displayed.
    pub fn set_value_pos(&self, position: PositionType) {
        unsafe {
            ffi::gtk_scale_set_value_pos(self.to_glib_none().0, position)
        }
    }
    /// Gets the number of decimal places that are displayed in the value.
    pub fn get_digits(&self) -> i32 {
        unsafe {
            ffi::gtk_scale_get_digits(self.to_glib_none().0)
        }
    }
    /// Gets the position in which the current value is displayed.
    pub fn get_value_pos(&self) -> PositionType {
        unsafe {
            ffi::gtk_scale_get_value_pos(self.to_glib_none().0)
        }
    }
    /// Obtains the coordinates where the scale will
    /// draw the `PangoLayout` representing the text in the scale.
    /// If the `draw-value` property is `FALSE`, the return values are undefined.
    pub fn get_layout_offsets(&self) -> (i32, i32) {
        let mut x = 0;
        let mut y = 0;

        unsafe {
<<<<<<< HEAD
            ffi::gtk_scale_get_layout_offsets(self.to_glib_none().0, &x, &y)
=======
            ffi::gtk_scale_get_layout_offsets(GTK_SCALE(self.pointer), &mut x, &mut y);
>>>>>>> c94d58e9
        }
        (x, y)
    }
    /// Adds a mark at value.
    /// A mark is indicated visually by drawing a tick mark next to the scale,
    /// and GTK+ makes it easy for the user to position the scale exactly at the marks value.
    /// If `markup` is not `NULL`, text is shown next to the tick mark.
    /// To remove marks from a scale, use `clear_marks()`.
    pub fn add_mark(&self, value: f64, position: PositionType, markup: &str) {
        unsafe {
            ffi::gtk_scale_add_mark(self.to_glib_none().0,
                value, position, markup.to_glib_none().0)
        }
    }
    /// Removes any marks that have been added with `add_mark()`.
    pub fn clear_marks(&self) {
        unsafe {
            ffi::gtk_scale_clear_marks(self.to_glib_none().0)
        }
    }
}

impl types::StaticType for Scale {
    #[inline]
    fn static_type() -> types::Type {
        unsafe { from_glib(ffi::gtk_scale_get_type()) }
    }
}<|MERGE_RESOLUTION|>--- conflicted
+++ resolved
@@ -100,11 +100,7 @@
         let mut y = 0;
 
         unsafe {
-<<<<<<< HEAD
-            ffi::gtk_scale_get_layout_offsets(self.to_glib_none().0, &x, &y)
-=======
-            ffi::gtk_scale_get_layout_offsets(GTK_SCALE(self.pointer), &mut x, &mut y);
->>>>>>> c94d58e9
+            ffi::gtk_scale_get_layout_offsets(self.to_glib_none().0, &mut x, &mut y)
         }
         (x, y)
     }
