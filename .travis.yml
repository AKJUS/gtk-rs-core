--- conflicted
+++ resolved
@@ -10,9 +10,4 @@
   - GTK=3.4
   - GTK=latest
 script:
-<<<<<<< HEAD
-  - cargo build
-=======
-  - ./git_deps.sh cairo glib gdk gtk pango sys
-  - ./build.sh
->>>>>>> c45a165a
+  - ./build.sh